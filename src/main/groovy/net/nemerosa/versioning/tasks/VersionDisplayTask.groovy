--- conflicted
+++ resolved
@@ -22,7 +22,6 @@
         if (info == VersionInfo.NONE) {
             println "[version] No version can be computed from the SCM."
         } else {
-<<<<<<< HEAD
             println "[version] scm         = ${info.scm}"
             println "[version] branch      = ${info.branch}"
             println "[version] branchType  = ${info.branchType}"
@@ -33,22 +32,9 @@
             println "[version] build       = ${info.build}"
             println "[version] display     = ${info.display}"
             println "[version] tag         = ${info.tag ?: ''}"
+            println "[version] lastTag     = ${info.lastTag ?: ''}"
             println "[version] dirty       = ${info.dirty}"
             println "[version] versionCode = ${info.versionCode}"
-=======
-            println "[version] scm        = ${info.scm}"
-            println "[version] branch     = ${info.branch}"
-            println "[version] branchType = ${info.branchType}"
-            println "[version] branchId   = ${info.branchId}"
-            println "[version] commit     = ${info.commit}"
-            println "[version] full       = ${info.full}"
-            println "[version] base       = ${info.base}"
-            println "[version] build      = ${info.build}"
-            println "[version] display    = ${info.display}"
-            println "[version] tag        = ${info.tag ?: ''}"
-            println "[version] lastTag    = ${info.lastTag ?: ''}"
-            println "[version] dirty      = ${info.dirty}"
->>>>>>> aa695094
         }
     }
 
